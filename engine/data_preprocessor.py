import logging
import math
import random
from typing import Callable

import numpy as np
import omegaconf
import torch
import torch.nn.functional as F
import torchvision.transforms as T

from utils.registry import AUGMENTER_REGISTRY


def get_collate_fn(cfg: omegaconf.DictConfig) -> Callable:
    modalities = cfg.dataset.bands.keys()

    def collate_fn(
        batch: dict[dict[str, torch.Tensor]],
    ) -> dict[dict[str, torch.Tensor]]:
        """Collate function for torch DataLoader
        args:
            batch: list of dictionaries with keys 'image' and 'target'.
            'image' is a dictionary with keys corresponding to modalities and values being torch.Tensor
            of shape (C, H, W) for single images, (C, T, H, W) where T is the temporal dimension for
            time series data. 'target' is a torch.Tensor
        returns:
            dictionary with keys 'image' and 'target'
        """
        # compute the maximum temporal dimension
        T_max = 0
        for modality in modalities:
            for x in batch:
                # check if the image is a time series, i.e. has 4 dimensions
                if len(x["image"][modality].shape) == 4:
                    T_max = max(T_max, x["image"][modality].shape[1])
        # pad all images to the same temporal dimension
        for modality in modalities:
            for i, x in enumerate(batch):
                # check if the image is a time series, if yes then pad it
                # else do nothing
                if len(x["image"][modality].shape) == 4:
                    T = x["image"][modality].shape[1]
                    if T < T_max:
                        padding = (0, 0, 0, 0, 0, T_max - T)
                        batch[i]["image"][modality] = F.pad(
                            x["image"][modality], padding, "constant", 0
                        )

        # stack all images and targets
        return {
            "image": {
                modality: torch.stack([x["image"][modality] for x in batch])
                for modality in modalities
            },
            "target": torch.stack([x["target"] for x in batch]),
        }

    return collate_fn


class RichDataset(torch.utils.data.Dataset):
    """Torch dataset wrapper with extra information"""

    def __init__(self, dataset, cfg):
        self.dataset = dataset
        # TODO: find out why these are here when every dataset gets the cfg as an input anyways.
        # Either use unly these, or only the input arguments.
        self.root_cfg = cfg
        self.dataset_cfg = cfg.dataset
        self.root_path = cfg.dataset.root_path
        self.classes = cfg.dataset.classes
        self.class_num = len(self.classes)
        self.split = dataset.split

        # TODO: Make these optional.
        self.data_mean = getattr(dataset, "data_mean", cfg.dataset.data_mean).copy()
        self.data_std = getattr(dataset, "data_std", cfg.dataset.data_std).copy()
        self.data_min = getattr(dataset, "data_min", cfg.dataset.data_min).copy()
        self.data_max = getattr(dataset, "data_max", cfg.dataset.data_max).copy()

    def __getitem__(self, index):
        return self.dataset[index]

    def __len__(self):
        return len(self.dataset)


@AUGMENTER_REGISTRY.register()
class SegPreprocessor(RichDataset):
    def __init__(self, dataset, cfg, local_cfg):
        super().__init__(dataset, cfg)

        self.preprocessor = {}
        self.preprocessor["optical"] = (
            BandAdaptor(cfg, "optical")
            if "optical" in cfg.dataset.bands.keys()
            else None
        )
        self.preprocessor["sar"] = (
            BandAdaptor(cfg, "sar") if "sar" in cfg.dataset.bands.keys() else None
        )
        # TO DO: other modalities

        for modality in self.dataset_cfg.bands:
            new_stats = self.preprocessor[modality].preprocess_band_statistics(
                self.data_mean[modality],
                self.data_std[modality],
                self.data_min[modality],
                self.data_max[modality],
            )

            self.data_mean[modality] = new_stats[0]
            self.data_std[modality] = new_stats[1]
            self.data_min[modality] = new_stats[2]
            self.data_max[modality] = new_stats[3]

    def __getitem__(self, index):
        data = self.dataset[index]

        for k, v in data["image"].items():
            data["image"][k] = self.preprocessor[k](v)

        data["target"] = data["target"].long()
        return data


@AUGMENTER_REGISTRY.register()
class RegPreprocessor(SegPreprocessor):
    def __init__(self, dataset, cfg, local_cfg):
        super().__init__(dataset, cfg, local_cfg)

    def __getitem__(self, index):
        data = self.dataset[index]

        for k, v in data["image"].items():
            data["image"][k] = self.preprocessor[k](v)

        data["target"] = data["target"].float()
        return data


class BandAdaptor:
    def __init__(self, cfg, modality):
        self.dataset_bands = cfg.dataset.bands[modality]
        self.input_bands = getattr(cfg.encoder.input_bands, modality, [])
        self.encoder_name = cfg.encoder.encoder_name

        self.used_bands_mask = torch.tensor(
            [b in self.input_bands for b in self.dataset_bands], dtype=torch.bool
        )
        self.avail_bands_mask = torch.tensor(
            [b in self.dataset_bands for b in self.input_bands], dtype=torch.bool
        )
        self.avail_bands_indices = torch.tensor(
            [
                self.dataset_bands.index(b) if b in self.dataset_bands else -1
                for b in self.input_bands
            ],
            dtype=torch.long,
        )

        self.need_padded = self.avail_bands_mask.sum() < len(self.input_bands)

        self.logger = logging.getLogger()

        self.logger.info(f"Adaptor for modality: {modality}")
        self.logger.info(
            "Available bands in dataset: {}".format(
                " ".join(str(b) for b in self.dataset_bands)
            )
        )
        self.logger.info(
            "Required bands in encoder: {}".format(
                " ".join(str(b) for b in self.input_bands)
            )
        )
        if self.need_padded:
            self.logger.info(
                "Unavailable bands {} are padded with zeros".format(
                    " ".join(
                        str(b)
                        for b in np.array(self.input_bands)[
                            self.avail_bands_mask.logical_not()
                        ]
                    )
                )
            )

    def preprocess_band_statistics(self, data_mean, data_std, data_min, data_max):
        data_mean = [
            data_mean[i] if i != -1 else 0.0 for i in self.avail_bands_indices.tolist()
        ]
        data_std = [
            data_std[i] if i != -1 else 1.0 for i in self.avail_bands_indices.tolist()
        ]
        data_min = [
            data_min[i] if i != -1 else -1.0 for i in self.avail_bands_indices.tolist()
        ]
        data_max = [
            data_max[i] if i != -1 else 1.0 for i in self.avail_bands_indices.tolist()
        ]
        return data_mean, data_std, data_min, data_max

    def preprocess_single_timeframe(self, image):
        padded_image = torch.cat([torch.zeros_like(image[0:1]), image], dim=0)
        image = padded_image[self.avail_bands_indices + 1]
        return image

    def __call__(self, image):
        if len(image.shape) == 3:
            # Add a time dimension so preprocessing can work on consistent images
            image = image.unsqueeze(1)

        if image.shape[1] != 1:
            final_image = []
            for i in range(image.shape[1]):
                final_image.append(self.preprocess_single_timeframe(image[:, i, :, :]))
            image = torch.stack(final_image, dim=1)
        else:
            image = self.preprocess_single_timeframe(image)

        return image


class BaseAugment(RichDataset):
    """Base class for augmentations.
    __getitem__ will recieve data in CxTxHxW format from the preprocessor.
    """

    def __init__(self, dataset: torch.utils.data.Dataset, cfg, local_cfg):
        super().__init__(dataset, cfg)
        self.ignore_modalities = getattr(local_cfg, "ignore_modalities", [])


@AUGMENTER_REGISTRY.register()
class Tile(BaseAugment):
    def __init__(self, dataset, cfg, local_cfg):
        super().__init__(dataset, cfg, local_cfg)
        self.min_overlap = getattr(local_cfg, "min_overlap", 0)
        # Should be the _largest_ image in the dataset to avoid problems mentioned in __getitem__
        self.input_size = cfg.dataset.img_size
        self.output_size = cfg.encoder.input_size
        if self.output_size == self.input_size:
            self.tiles_per_dim = 1
        elif self.output_size > self.input_size:
            raise ValueError(
                f"Can't tile inputs if dataset.img_size={self.input_size} < encoder.input_size={self.output_size}, use ResizeToEncoder instead."
            )
        elif self.min_overlap >= self.input_size:
            raise ValueError("min_overlap >= dataset.img_size")
        elif self.min_overlap >= self.input_size:
            raise ValueError("min_overlap >= encoder.input_size")
        else:
            self.tiles_per_dim = math.ceil(
                (self.input_size - self.min_overlap)
                / (self.output_size - self.min_overlap)
            )

        logging.getLogger().info(
            f"Tiling {self.input_size}x{self.input_size} input images to {self.tiles_per_dim * self.tiles_per_dim} {self.output_size}x{self.output_size} output images."
        )

        self.h_spacing_cache = [None] * super().__len__()
        self.w_spacing_cache = [None] * super().__len__()

        self.data_cache = (None, None)

    def __getitem__(self, index):
        if self.tiles_per_dim == 1:
            return self.dataset[index]

        dataset_index = math.floor(index / (self.tiles_per_dim * self.tiles_per_dim))
        data = self.dataset[dataset_index]
        # Calculate tile coordinates
        tile_index = index % (self.tiles_per_dim * self.tiles_per_dim)
        h_index = math.floor(tile_index / self.tiles_per_dim)
        w_index = tile_index % self.tiles_per_dim
        # Use the actual image size so we can handle data that's not always uniform.
        # This means that min_overlap might not always be respected.
        # Also, in case there was insufficient overlap (or tiles_per_dim=1) sepcified, we'll crop the image and lose info.
        input_h, input_w = data["image"][next(iter(data["image"].keys()))].shape[-2:]

        # Calculate the sizes of the labeled parts seperately to deal with aliasing when
        # tile spacing values are not exact integers
        if not self.h_spacing_cache[dataset_index]:
            float_spacing = np.linspace(
                0, input_h - self.output_size, self.tiles_per_dim
            )
            rounded_spacing = float_spacing.round().astype(int)
            labeled_sizes = np.ediff1d(rounded_spacing, to_end=self.output_size)
            self.h_spacing_cache[dataset_index] = (rounded_spacing, labeled_sizes)
        if not self.w_spacing_cache[dataset_index]:
            float_spacing = np.linspace(
                0, input_w - self.output_size, self.tiles_per_dim
            )
            rounded_spacing = float_spacing.round().astype(int)
            labeled_sizes = np.ediff1d(rounded_spacing, to_end=self.output_size)
            self.w_spacing_cache[dataset_index] = (rounded_spacing, labeled_sizes)

        h_positions, h_labeled_sizes = self.h_spacing_cache[dataset_index]
        w_positions, w_labeled_sizes = self.w_spacing_cache[dataset_index]

        h, w = h_positions[h_index], w_positions[w_index]
        h_labeled, w_labeled = h_labeled_sizes[h_index], w_labeled_sizes[w_index]

        tiled_data = {"image": {}, "target": None}
        tiled_data["image"] = {}
        for k, v in data["image"].items():
            if k not in self.ignore_modalities:
                tiled_data["image"][k] = v[
                    ..., h : h + self.output_size, w : w + self.output_size
                ].clone()

        # Place the mesaured part in the middle to help with tiling artefacts
        h_label_offset = round((self.output_size - h_labeled) / 2)
        w_label_offset = round((self.output_size - w_labeled) / 2)

        # Crop target to size
        tiled_data["target"] = data["target"][
            ..., h : h + self.output_size, w : w + self.output_size
        ].clone()

        # Ignore overlapping borders
        if h_index != 0:
            tiled_data["target"][..., 0:h_label_offset, :] = (
                self.dataset_cfg.ignore_index
            )
        if w_index != 0:
            tiled_data["target"][..., 0:w_label_offset] = self.dataset_cfg.ignore_index
        if h_index != self.tiles_per_dim - 1:
            tiled_data["target"][..., self.output_size - h_label_offset :, :] = (
                self.dataset_cfg.ignore_index
            )
        if w_index != self.tiles_per_dim - 1:
            tiled_data["target"][..., self.output_size - w_label_offset :] = (
                self.dataset_cfg.ignore_index
            )

        return tiled_data

    def __len__(self):
        return (super().__len__()) * (self.tiles_per_dim * self.tiles_per_dim)


@AUGMENTER_REGISTRY.register()
class RandomFlip(BaseAugment):
    def __init__(self, dataset, cfg, local_cfg):
        super().__init__(dataset, cfg, local_cfg)
        self.ud_probability = local_cfg.ud_probability
        self.lr_probability = local_cfg.lr_probability

    def __getitem__(self, index):
        data = self.dataset[index]
        if random.random() < self.ud_probability:
            for k, v in data["image"].items():
                if k not in self.ignore_modalities:
                    data["image"][k] = torch.fliplr(v)
            data["target"] = torch.fliplr(data["target"])
        if random.random() < self.lr_probability:
            for k, v in data["image"].items():
                if k not in self.ignore_modalities:
                    data["image"][k] = torch.flipud(v)
            data["target"] = torch.flipud(data["target"])
        return data


@AUGMENTER_REGISTRY.register()
class GammaAugment(BaseAugment):
    def __init__(self, dataset, cfg, local_cfg):
        super().__init__(dataset, cfg, local_cfg)
        self.probability = local_cfg.probability
        self.gamma_range = local_cfg.gamma_range

    def __getitem__(self, index):
        data = self.dataset[index]
        if random.random() < self.probability:
            for k, v in data["image"].items():
                if k not in self.ignore_modalities:
                    data["image"][k] = torch.pow(v, random.uniform(*self.gamma_range))
        return data


@AUGMENTER_REGISTRY.register()
class NormalizeMeanStd(BaseAugment):
    def __init__(self, dataset, cfg, local_cfg):
        super().__init__(dataset, cfg, local_cfg)
        self.data_mean_tensors = {}
        self.data_std_tensors = {}
<<<<<<< HEAD
        for modality in self.dataset_cfg.bands:  # Bands is a dict of {modality:[b1, b2, ...], ...} so it's keys are the modalaities in use
=======
        # Bands is a dict of {modality:[b1, b2, ...], ...} so it's keys are the modalaities in use
        for modality in self.dataset_cfg.bands:  
>>>>>>> 56a107c6
            self.data_mean_tensors[modality] = torch.tensor(
                self.data_mean[modality]
            ).reshape((-1, 1, 1, 1))
            self.data_std_tensors[modality] = torch.tensor(
                self.data_std[modality]
            ).reshape((-1, 1, 1, 1))

    def __getitem__(self, index):
        data = self.dataset[index]
        for modality in data["image"]:
            if modality not in self.ignore_modalities:
                data["image"][modality] = (
                    data["image"][modality] - self.data_mean_tensors[modality]
                ) / self.data_std_tensors[modality]
        return data


@AUGMENTER_REGISTRY.register()
class NormalizeMinMax(BaseAugment):
    def __init__(self, dataset, cfg, local_cfg):
        super().__init__(dataset, cfg, local_cfg)
        self.normalizers = {}
        self.data_min_tensors = {}
        self.data_max_tensors = {}
        self.min = local_cfg.min
        self.max = local_cfg.max
        for modality in self.dataset_cfg.bands:
            self.data_min_tensors[modality] = torch.tensor(
                self.data_min[modality]
            ).reshape((-1, 1, 1, 1))
            self.data_max_tensors[modality] = torch.tensor(
                self.data_max[modality]
            ).reshape((-1, 1, 1, 1))

    def __getitem__(self, index):
        data = self.dataset[index]
        for modality in data["image"]:
            if modality not in self.ignore_modalities:
                data["image"][modality] = (
                    (data["image"][modality] - self.data_min_tensors[modality])
                    * (self.max - self.min)
                    - self.min
                ) / self.data_max_tensors[modality]
        return data


@AUGMENTER_REGISTRY.register()
class ColorAugmentation(BaseAugment):
    def __init__(self, dataset, cfg, local_cfg):
        super().__init__(dataset, cfg, local_cfg)
        self.brightness = getattr(local_cfg, "brightness", 0)
        self.contrast = getattr(local_cfg, "contrast", 0)
        self.clip = getattr(local_cfg, "clip", False)
        self.br_probability = getattr(local_cfg, "br_probability", 0)
        self.ct_probability = getattr(local_cfg, "ct_probability", 0)

    def adjust_brightness(self, image, factor, clip_output):
        if isinstance(factor, float):
            factor = torch.as_tensor(factor, device=image.device, dtype=image.dtype)
        while len(factor.shape) != len(image.shape):
            factor = factor[..., None]

        img_adjust = image + factor
        if clip_output:
            img_adjust = img_adjust.clamp(min=-1.0, max=1.0)

        return img_adjust

    def adjust_contrast(self, image, factor, clip_output):
        if isinstance(factor, float):
            factor = torch.as_tensor(factor, device=image.device, dtype=image.dtype)
        while len(factor.shape) != len(image.shape):
            factor = factor[..., None]
        assert factor >= 0, "Contrast factor must be positive"

        img_adjust = image * factor
        if clip_output:
            img_adjust = img_adjust.clamp(min=-1.0, max=1.0)

        return img_adjust

    def __getitem__(self, index):
        data = self.dataset[index]

        for k, v in data["image"].items():
            brightness = random.uniform(-self.brightness, self.brightness)
            if random.random() < self.br_probability:
                if k not in self.ignore_modalities:
                    data["image"][k] = self.adjust_brightness(
                        data["image"][k], brightness, self.clip
                    )

        for k, v in data["image"].items():
            if random.random() < self.ct_probability:
                contrast = random.uniform(1 - self.contrast, 1 + self.contrast)
                if k not in self.ignore_modalities:
                    data["image"][k] = self.adjust_contrast(
                        data["image"][k], contrast, self.clip
                    )

        return data


@AUGMENTER_REGISTRY.register()
class Resize(BaseAugment):
    def __init__(self, dataset, cfg, local_cfg):
        super().__init__(dataset, cfg, local_cfg)
        self.size = (local_cfg.size, local_cfg.size)

    def __getitem__(self, index):
        data = self.dataset[index]
        for k, v in data["image"].items():
            if k not in self.ignore_modalities:
                data["image"][k] = T.Resize(self.size)(v)

        if data["target"].ndim == 2:
            data["target"] = data["target"].unsqueeze(0)
            data["target"] = T.Resize(
                self.size, interpolation=T.InterpolationMode.NEAREST
            )(data["target"])
            data["target"] = data["target"].squeeze(0)
        else:
            data["target"] = T.Resize(
                self.size, interpolation=T.InterpolationMode.NEAREST
            )(data["target"])

        return data


@AUGMENTER_REGISTRY.register()
class ResizeToEncoder(Resize):
    def __init__(self, dataset, cfg, local_cfg):
        if not local_cfg:
            local_cfg = omegaconf.OmegaConf.create()
        local_cfg.size = cfg.encoder.input_size
        super().__init__(dataset, cfg, local_cfg)


@AUGMENTER_REGISTRY.register()
class RandomCrop(BaseAugment):
    def __init__(self, dataset, cfg, local_cfg):
        super().__init__(dataset, cfg, local_cfg)
        self.size = local_cfg.size
        self.padding = getattr(local_cfg, "padding", None)
        self.pad_if_needed = getattr(local_cfg, "pad_if_needed", False)
        self.fill = getattr(local_cfg, "fill", 0)
        self.padding_mode = getattr(local_cfg, "padding_mode", "constant")

    def __getitem__(self, index):
        data = self.dataset[index]
        # Use the first image to determine parameters
        i, j, h, w = T.RandomCrop.get_params(
            data["image"][list(data["image"].keys())[0]],
            output_size=(self.size, self.size),
        )
        for k, v in data["image"].items():
            if k not in self.ignore_modalities:
                data["image"][k] = T.functional.crop(v, i, j, h, w)
        data["target"] = T.functional.crop(data["target"], i, j, h, w)

        return data


@AUGMENTER_REGISTRY.register()
class RandomCropToEncoder(RandomCrop):
    def __init__(self, dataset, cfg, local_cfg):
        if not local_cfg:
            local_cfg = omegaconf.OmegaConf.create()
        local_cfg.size = cfg.encoder.input_size
<<<<<<< HEAD
=======
        super().__init__(dataset, cfg, local_cfg)



@AUGMENTER_REGISTRY.register()
class ImportanceRandomCrop(BaseAugment):
    def __init__(self, dataset, cfg, local_cfg):
        super().__init__(dataset, cfg, local_cfg)
        self.size = local_cfg.size
        self.padding = getattr(local_cfg, "padding", None)
        self.pad_if_needed = getattr(local_cfg, "pad_if_needed", False)
        self.fill = getattr(local_cfg, "fill", 0)
        self.padding_mode = getattr(local_cfg, "padding_mode", "constant")
        self.n_crops = 10  # TODO: put this one in config

    def __getitem__(self, index):
        data = self.dataset[index]

        # dataset needs to provide a weighting layer
        assert 'weight' in data.keys()

        # candidates for random crop
        crop_candidates, crop_weights = [], []
        for _ in range(self.n_crops):
            i, j, h, w = T.RandomCrop.get_params(
                data["image"][
                    list(data["image"].keys())[0]
                ],  # Use the first image to determine parameters
                output_size=(self.size, self.size),
            )
            crop_candidates.append((i, j, h, w))

            crop_weight = T.functional.crop(data['weight'], i, j, h, w)
            crop_weights.append(torch.sum(crop_weight).item())
        
        crop_weights = np.array(crop_weights) / sum(crop_weights)
        crop_idx = np.random.choice(self.n_crops, p=crop_weights)
        i, j, h, w = crop_candidates[crop_idx]

        for k, v in data["image"].items():
            if k not in self.ignore_modalities:
                data["image"][k] = T.functional.crop(v, i, j, h, w)
        data["target"] = T.functional.crop(data["target"], i, j, h, w)

        return data


@AUGMENTER_REGISTRY.register()
class ImportanceRandomCropToEncoder(ImportanceRandomCrop):
    def __init__(self, dataset, cfg, local_cfg):
        if not local_cfg:
            local_cfg = omegaconf.OmegaConf.create()
        local_cfg.size = cfg.encoder.input_size
>>>>>>> 56a107c6
        super().__init__(dataset, cfg, local_cfg)<|MERGE_RESOLUTION|>--- conflicted
+++ resolved
@@ -387,12 +387,8 @@
         super().__init__(dataset, cfg, local_cfg)
         self.data_mean_tensors = {}
         self.data_std_tensors = {}
-<<<<<<< HEAD
-        for modality in self.dataset_cfg.bands:  # Bands is a dict of {modality:[b1, b2, ...], ...} so it's keys are the modalaities in use
-=======
         # Bands is a dict of {modality:[b1, b2, ...], ...} so it's keys are the modalaities in use
         for modality in self.dataset_cfg.bands:  
->>>>>>> 56a107c6
             self.data_mean_tensors[modality] = torch.tensor(
                 self.data_mean[modality]
             ).reshape((-1, 1, 1, 1))
@@ -562,8 +558,6 @@
         if not local_cfg:
             local_cfg = omegaconf.OmegaConf.create()
         local_cfg.size = cfg.encoder.input_size
-<<<<<<< HEAD
-=======
         super().__init__(dataset, cfg, local_cfg)
 
 
@@ -617,5 +611,4 @@
         if not local_cfg:
             local_cfg = omegaconf.OmegaConf.create()
         local_cfg.size = cfg.encoder.input_size
->>>>>>> 56a107c6
         super().__init__(dataset, cfg, local_cfg)