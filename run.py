--- conflicted
+++ resolved
@@ -241,11 +241,8 @@
         test_evaluator = RegEvaluator(args, test_loader, exp_dir, device)
     test_evaluator.evaluate(model, 'final model')
 
-<<<<<<< HEAD
     if args.use_wandb and args.rank == 0:
         wandb.finish()
-=======
 
 if __name__ == "__main__":
-    main()
->>>>>>> 1e56658e
+    main()