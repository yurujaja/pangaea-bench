[![Tests](https://github.com/yurujaja/geofm-bench/actions/workflows/python-test.yml/badge.svg)](https://github.com/yurujaja/geofm-bench/actions/workflows/python-test.yml)

# PANGAEA: A Diverse Benchmark for Geospatial Foundation Models

## 📚 Introduction

While geospatial foundation models (GFMs) have proliferated rapidly, their evaluations remain inconsistent and narrow. Existing works often utilize suboptimal downstream datasets (e.g., EuroSAT) and tasks (e.g., land cover classification), which constrain comparability and real-world usability. Additionally, a lack of diversity in evaluation protocols, including image resolution and sensor types, further complicates the extensive assessments of GFM performance.

To bridge this gap, we propose a standardized evaluation protocol that incorporates a wide-ranging selection of datasets, tasks, resolutions, and sensor types, establishing a robust and widely applicable benchmark for GFMs.

<<<<<<< HEAD
<img src="figures/geofmbenchmark.png" alt="PANGAEA: a diverse benchmark for geospatial foundation models" width="80%">
=======

<img src=".github/geofmbenchmark.png" alt="PANGAEA: a diverse benchmark for geospatial foundation models" width="90%">
>>>>>>> a192e356

In this repo, you can find the code to benchmark GFMs. For the moment we included several GFMs that present different approach. We look forward to adding new models and datasets.

For the moment, we support the following **models**:

|                                                 |                                                        Paper                                                         |                            GitHub                             |            Keywords             |
| :---------------------------------------------: | :------------------------------------------------------------------------------------------------------------------: | :-----------------------------------------------------------: | :-----------------------------: |
|  [SSL4EOS12](https://arxiv.org/abs/2211.07044)  | SSL4EO-S12: A Large-Scale Multi-Modal, Multi-Temporal <br> Dataset for Self-Supervised Learning in Earth Observation |        [link](https://github.com/zhu-xlab/SSL4EO-S12)         |    DINO, MAE, DATA2VEC, MOCO    |
|  [Scale-MAE](https://arxiv.org/pdf/2212.14532)  |            Scale-MAE: A Scale-Aware Masked Autoencoder for Multiscale Geospatial Representation Learning             | [link](https://github.com/bair-climate-initiative/scale-mae)  | Masked Autoencoders, Multiscale |
|  [SatlasNet](https://arxiv.org/pdf/2211.15660)  |                     SatlasPretrain: A Large-Scale Dataset for Remote Sensing Image Understanding                     |      [link](https://github.com/allenai/satlas/tree/main)      |   Supervised, Multi-temporal    |
|     [GFM](https://arxiv.org/pdf/2302.04476)     |                            Towards Geospatial Foundation Models via Continual Pretraining                            |            [link](https://github.com/mmendiet/GFM)            |  Swin, Continual Pre-training   |
| [SpectralGPT](https://arxiv.org/abs/2311.07113) |                                SpectralGPT: Spectral Remote Sensing Foundation Model                                 | [link](https://github.com/danfenghong/IEEE_TPAMI_SpectralGPT) |       MAE, Multi-spectral       |
|    [DOFA](https://arxiv.org/pdf/2403.15356)     |                     Neural Plasticity-Inspired Multimodal Foundation Model for Earth Observation                     |           [link](https://github.com/zhu-xlab/DOFA)            |       MAE, Dynamic bands        |
|    [CROMA](https://arxiv.org/pdf/2311.00566)    |               CROMA: Remote Sensing Representations with Contrastive Radar-Optical Masked Autoencoders               |          [link](https://github.com/antofuller/CROMA)          |    Contrastive Learning, MAE    |
|   [Prithvi](https://arxiv.org/pdf/2310.18660)   |                         Foundation Models for Generalist Geospatial Artificial Intelligence                          |   [link](https://github.com/NASA-IMPACT/hls-foundation-os)    |       MAE, Multi-temporal       |
| [RemoteCLIP](https://arxiv.org/pdf/2306.11029)  |                          RemoteCLIP: A Vision Language Foundation Model for Remote Sensing                           |     [link](https://github.com/ChenDelong1999/RemoteCLIP)      |      Contrastive Learning       |

And the following **datasets**:

|                                                                                                                                                                               |                                                      Download                                                       |       Domain       |                     Task                     |               Sensors               |     Location     |
| :---------------------------------------------------------------------------------------------------------------------------------------------------------------------------: | :-----------------------------------------------------------------------------------------------------------------: | :----------------: | :------------------------------------------: | :---------------------------------: | :--------------: |
|                                             [HLS Burn Scars](https://huggingface.co/datasets/ibm-nasa-geospatial/hls_burn_scars)                                              |                     [link](https://huggingface.co/datasets/ibm-nasa-geospatial/hls_burn_scars)                      |      Wildfire      |            Semantic Segmentation             | HLS (Harmonized Landsat Sentinel-2) |       USA        |
|                                                 [MADOS](https://www.sciencedirect.com/science/article/pii/S0924271624000625)                                                  |                                [link](https://marine-pollution.github.io/index.html)                                |       Marine       |            Semantic Segmentation             |                 S2                  |      Global      |
|                                                                 [PASTIS-HD](https://arxiv.org/abs/2404.08351)                                                                 |                               [link](https://huggingface.co/datasets/IGNF/PASTIS-HD)                                |    Agriculture     |            Semantic Segmentation             |           S1, S2, SPOT-6            |      France      |
| [Sen1Floods11](http://openaccess.thecvf.com/content_CVPRW_2020/html/w11/Bonafilia_Sen1Floods11_A_Georeferenced_Dataset_to_Train_and_Test_Deep_Learning_CVPRW_2020_paper.html) |                                [link](https://github.com/cloudtostreet/Sen1Floods11)                                |       Flood        |            Semantic Segmentation             |               S1, S2                |      Global      |
|     [xView2](https://openaccess.thecvf.com/content_CVPRW_2019/html/cv4gc/Gupta_Creating_xBD_A_Dataset_for_Assessing_Building_Damage_from_Satellite_CVPRW_2019_paper.html)     |                                         [link](https://xview2.org/dataset)                                          |        HADR        |               Change Detection               |                Maxar                |      Global      |
|                                          [Five Billion Pixels](https://www.sciencedirect.com/science/article/pii/S0924271622003264)                                           |  [original version](https://x-ytong.github.io/project/Five-Billion-Pixels.html) <br> (custom version coming soon)   | (Urban) Land Cover |            Semantic Segmentation             |              Gaofen-2               |      China       |
|                                                              [DynamicEarthNet](https://arxiv.org/pdf/2203.12560)                                                              |                                     [link](https://mediatum.ub.tum.de/1650201)                                      | (Urban) Land Cover |            Semantic Segmentation             |            PlanetFusion             |      Global      |
| [CropTypeMapping](https://openaccess.thecvf.com/content_CVPRW_2019/papers/cv4gc/Rustowicz_Semantic_Segmentation_of_Crop_Type_in_Africa_A_Novel_Dataset_CVPRW_2019_paper.pdf)  | [link](https://sustainlab-group.github.io/sustainbench/docs/datasets/sdg2/crop_type_mapping_ghana-ss.html#download) |    Agriculture     |            Semantic Segmentation             |           S1, S2, Planet            |   South Sudan    |
|            [SpaceNet 7](https://openaccess.thecvf.com/content/CVPR2021/papers/Van_Etten_The_Multi-Temporal_Urban_Development_SpaceNet_Dataset_CVPR_2021_paper.pdf)            |                                     [link](https://spacenet.ai/sn7-challenge/)                                      |       Urban        | Change detection/ <br> Semantic Segmentation |               Planet                |      Global      |
|                                                        [AI4SmallFarms](https://ieeexplore.ieee.org/document/10278130)                                                         |                                   [link](https://doi.org/10.17026/dans-xy6-ngg6)                                    |    Agriculture     |            Semantic segmentation             |                 S2                  | Cambodia/Vietnam |
|                     [BioMassters](https://papers.nips.cc/paper_files/paper/2023/file/40daf2a00278c4bea1b26cd4c8a654f8-Paper-Datasets_and_Benchmarks.pdf)                      |                           [link](https://huggingface.co/datasets/nascetti-a/BioMassters)                            |       Forest       |                  Regression                  |               S1, S2                |     Finland      |

The repository supports the following **tasks** using geospatial (foundation) models:

- [Single Temporal Semantic Segmentation](#single-temporal-semantic-segmentation)
- [Multi-Temporal Semantic Segmentation](#multi-temporal-semantic-segmentation)
- [Change Detection](#change-detection)
- [Single Temporal Regression](#single-temporal-regression)
- [Multi-Temporal Regression](#multi-temporal-regression)

It is also possible to train some [supervised baselines](#-fully-supervised-baseline), based on UNet.

## 🗺️ Datasets details

Please refer to [**Dataset Guide**](DATASET_GUIDE.md) to understand the processing requirements and commands specific to each dataset.

If you want to fast-prototype your model, maybe you want to run fast experiments on smaller datasets. We suggest starting with MADOS, HLSBurnScars, SpaceNet7 and Sen1Floods11 and AI4SmallFarms. They offer good diversity in satellites and domains. In the future, we will release stratified subsets for each dataset to facilitate fast prototyping across all datasets.

## 🛠️ Setup

Clone the repository:

```
git clone https://github.com/yurujaja/pangaea-bench.git
cd pangaea-bench
```

**Dependencies**

We provide several ways to install the dependencies.

1. **Using either Conda or Mamba**:

   ```
   conda env create -f environment.yaml
   conda activate pangaea-bench
   ```

   Optional: install [Mamba](https://github.com/conda-forge/miniforge/releases/) for faster resolution times

   ```
   wget https://github.com/conda-forge/miniforge/releases/download/24.3.0-0/Mambaforge-24.3.0-0-Linux-x86_64.sh
   sh ./Mambaforge-24.3.0-0-Linux-x86_64.sh

   mamba env create -f environment.yaml
   mamba activate pangaea-bench
   ```

2. **Using pip**, create a Python native virtual environment and install dependencies into it:

   ```
   export PANGAEA_PATH=/path/to/venv/pangaea-bench # change this
   python3 -m venv ${PANGAEA_PATH}
   source ${PANGAEA_PATH}/bin/activate

   pip install -r requirements.txt
   ```

   **then install the code repository as a development package**

   ```
   pip install --no-build-isolation --no-deps -e .
   ```

## 🏋️ Training

To run experiments, please refer to `configs/train.yaml`. In it, in addition to some basic info about training (e.g. `finetune` for fine-tuning also the encoder, `limited_label` to train the model on a subset of labels, `num_workers`, `batch_size` and so on), there are 5 different basic configs:

- `dataset`: Information of downstream datasets such as image size, band_statistics, classes etc.
- `decoder`: Downstream task decoder fine-tuning related parameters, like the type of architecture (e.g. UPerNet), which multi-temporal strategy to use, and other related hparams (e.g. nr of channels)
- `encoder`: GFM encoder related parameters. `output_layers` is used for which layers are used for Upernet decoder.
- `preprocessing`: Both preprocessing and augmentations steps required for the dataset, such as bands adaptation, normalization, resize/crop.
- `task`: Information about the trainer and evaluator. Most of the parameters are overwritten in run. Trainer and evaluator can be used for segmentation (`SegTrainer`) or regression (`RegTrainer`). Different parameter like precision training (`precision`) can be set in it.

Other 3 configs are used to set other training parameters:

- `criterion`: in which you can choose the loss for the training. Consider that if you want to add a custom loss, you should add to `pangaea/utils/losses.py`. Currently, we support `cross_entropy`, `weigthed_cross_entropy`, `dice` and `mae` loss functions.
- `lr_scheduler`: in which you can choose the scheduler. Consider that if you want to add a custom one, you should add to `pangaea/utils/schedulers.py`.
- `optimizer`: in which you can choose the optimizer. Consider that if you want to add a custom one, you should add to `pangaea/utils/optimizers.py`.

We provide several examples of command lines to initialize different training tasks on single GPU.

Please note:

- The repo adopts [hydra](https://github.com/facebookresearch/hydra), so you can easily log your experiments and overwrite parameters from the command line. More examples are provided later.
- To use more gpus or nodes, set `--nnodes` and `--nproc_per_node` correspondingly. Please refer to the [torchrun doc](https://pytorch.org/docs/stable/elastic/run.html).

### 💻 Decoder Finetuning

#### Single Temporal Semantic Segmentation

Take HLSBurnScars dataset, RemoteCLIP Encoder and Upernet Segmentation Decoder as example:

```
torchrun --nnodes=1 --nproc_per_node=1 pangaea/run.py \
   --config-name=train \
   dataset=hlsburnscars \
   encoder=remoteclip \
   decoder=seg_upernet\
   preprocessing=seg_default \
   criterion=cross_entropy \
   task=segmentation
```

If you want to overwrite some parameters (e.g. turn off wandbe, and changing batch size and the path to the dataset):

```
torchrun --nnodes=1 --nproc_per_node=1 pangaea/run.py \
   --config-name=train \
   dataset=hlsburnscars \
   encoder=remoteclip \
   decoder=seg_upernet\
   preprocessing=seg_default \
   criterion=cross_entropy \
   task=segmentation \
   dataset.root_path= /path/to/the/dataset/hlsburnscars \
   batch_size=16 \
   use_wandb=False
```

#### Multi-Temporal Semantic Segmentation
- Multi-temporal decoder config (e.g. `configs/decoder/seg_upernet_mt_ltae.yaml` if you want to use `ltae` as a strategy to combine multi-temporal info) should be used. 
- In addition, in the dataset config, indicate the number of time frames, e.g., `multi_temporal: 6`

An example of using SSL4EO-DINO on CropTypeMapping is as below
```
torchrun --nnodes=1 --nproc_per_node=1 pangaea/run.py \
   --config-name=train \
   dataset=croptypemapping \
   encoder=ssl4eo_dino \
   decoder=seg_upernet_mt_ltae \
   preprocessing=seg_resize \
   criterion=cross_entropy \
   task=segmentation
```

To use SatlasNet encoder, the `configs/encoder/satlasnet_mi.yaml` is required
```
torchrun --nnodes=1 --nproc_per_node=1 pangaea/run.py \
   --config-name=train \
   dataset=croptypemapping \
   encoder=satlasnet_mi \
   decoder=seg_upernet_mt_ltae decoder.multi_temporal_strategy=null \
   preprocessing=seg_resize \
   criterion=cross_entropy \
   task=segmentation
```


To overwrite parameters, please check the Single Temporal Semantic Segmentation example.

#### Change Detection

One of the change detection decoder should be used: `configs/decoder/seg_siamupernet_conc.yaml` employs feature concatenation strategy while `configs/decoder/seg_siamupernet_diff.yaml` uses feature differencing strategy. For example, Prithvi encoder on xView2:

```
torchrun --nnodes=1 --nproc_per_node=1 pangaea/run.py \
   --config-name=train \
   dataset=xview2 \
   encoder=prithvi \
   decoder=seg_siamupernet_conc \
   preprocessing=seg_default \
   criterion=cross_entropy \
   task=change_detection
```

To overwrite parameters, please check the Single Temporal Semantic Segmentation example.

#### Single Temporal Regression

<<<<<<< HEAD
The regression decoder (e.g. `configs/decoder/reg_upernet.yaml`) and the regression task (e.g. `configs/task/regression.yaml`) configs should be used.
e.g. Prithvi encoder on BioMassters
=======
The regression decoder (e.g. `configs/decoder/reg_upernet.yaml`) and the regression task (e.g. `configs/task/regression.yaml`) configs should be used. 
E.g. Prithvi encoder on BioMassters
>>>>>>> a192e356

```
torchrun --nnodes=1 --nproc_per_node=1 pangaea/run.py \
   --config-name=train \
   dataset=biomassters \
   encoder=prithvi \
   decoder=reg_upernet \
   preprocessing=reg_default \
   criterion=cross_entropy \
   task=regression
```
To use SatlasNet encoder, the `configs/encoder/satlasnet_si.yaml` is required.
To overwrite parameters, please check the Single Temporal Semantic Segmentation example.

#### Multi-Temporal Regression

<<<<<<< HEAD
The multi-temporal regression decoder (e.g. `configs/decoder/reg_upernet_mt_ltae.yaml` or `configs/decoder/reg_upernet_mt_linear.yaml`) and the regression task (e.g. `configs/task/regression.yaml`) configs should be used.
e.g. Prithvi encoder on BioMassters
=======
The multi-temporal regression decoder (e.g. `configs/decoder/reg_upernet_mt_ltae.yaml` or `configs/decoder/reg_upernet_mt_linear.yaml`) and the regression task (e.g. `configs/task/regression.yaml`) configs should be used. 

Take Prithvi encoder on BioMassters as example:
>>>>>>> a192e356

```
torchrun --nnodes=1 --nproc_per_node=1 pangaea/run.py \
   --config-name=train \
   dataset=biomassters \
   encoder=prithvi \
   decoder=reg_upernet_mt_ltae \
   preprocessing=reg_default \
   criterion=cross_entropy \
   task=regression
```

To use SatlasNet encoder, please refer to the multi-temporal semantic segmentation example.
To overwrite parameters, please check the Single Temporal Semantic Segmentation example.

### 💻 End-to-end Finetuning

It is enough to add `finetune=True` to the command line.

For example, for single-temporal semantic segmentation:

```
torchrun --nnodes=1 --nproc_per_node=1 pangaea/run.py \
   --config-name=train \
   dataset=hlsburnscars \
   encoder=remoteclip \
   decoder=upernet\
   preprocessing=default \
   criterion=cross_entropy \
   task=segmentation \
   finetune=True
```

### 💻 Fully Supervised Baseline

The repo supports also training fully supervised baselines (e.g. UNet). To run these, follow the same command line rules as for other models. Keep in mind that setting finetune=True is necessary since this fully supervised approach trains the model from scratch.
An example for single temporal semantic segmentation is provided (Sen1Floods11 dataset):

```
torchrun --nnodes=1 --nproc_per_node=1 pangaea/run.py \
   --config-name=train \
   dataset=sen1floods11 \
   encoder=unet_encoder \
   decoder=unet \
   preprocessing=seg_default \
   criterion=cross_entropy \
   task=segmentation \
   finetune=True
```

For the moment, there is no multi-temporal baseline supported.

## 🔧 Customization

### Using Your Own Dataset

Refer to: [Adding a new downstream dataset](.github/CONTRIBUTING.md#adding-a-new-downstream-dataset)

### Using Your Own Model

Refer to: [Adding a new geospatial foundation model](.github/CONTRIBUTING.md#adding-a-new-geospatial-foundation-model)

## 🏃 Evaluation

An evaluation step is always run after the training.

If you want to just run an evaluation, indicate the `ckpt_dir` where the checkpoints and configurations are stored.

```
torchrun pangaea/run.py --config-name=test ckpt_dir=path_to_ckpt_dir
```

## ✏️ Contributing

We appreciate all contributions. Please refer to [Contributing Guidelines](.github/CONTRIBUTING.md).

## ⚠️ Warnings

Some features are under construction:

- the automatic download is working for all the datasets and models' weights but, respectively, **Five Billion Pixels**, **BioMassters**, and **GFM**.

## 🧮 Some first results

A pre-print is coming soon... Stay tuned!

| Encoder | Dataset       | Epochs | mIoU   |
| ------- | ------------- | ------ | ------ |
| Prithvi | MADOS         | 80     | 53.455 |
| Prithvi | HLSBurnScars  | 80     | 86.208 |
| Prithvi | Sen1Floods11  | 80     | 87.217 |
| Prithvi | AI4SmallFarms | 80     | 33.796 |

## 📝 Citation

If you use this software in your work, please cite:

```
@misc{pangaea,
  author = {},
  title = {Pangaea},
  year = {2024},
  publisher = {GitHub},
  journal = {GitHub repository},
  howpublished = {\url{https://github.com/yurujaja/pangaea-bench}},
}
```<|MERGE_RESOLUTION|>--- conflicted
+++ resolved
@@ -8,12 +8,7 @@
 
 To bridge this gap, we propose a standardized evaluation protocol that incorporates a wide-ranging selection of datasets, tasks, resolutions, and sensor types, establishing a robust and widely applicable benchmark for GFMs.
 
-<<<<<<< HEAD
-<img src="figures/geofmbenchmark.png" alt="PANGAEA: a diverse benchmark for geospatial foundation models" width="80%">
-=======
-
 <img src=".github/geofmbenchmark.png" alt="PANGAEA: a diverse benchmark for geospatial foundation models" width="90%">
->>>>>>> a192e356
 
 In this repo, you can find the code to benchmark GFMs. For the moment we included several GFMs that present different approach. We look forward to adding new models and datasets.
 
@@ -215,13 +210,8 @@
 
 #### Single Temporal Regression
 
-<<<<<<< HEAD
-The regression decoder (e.g. `configs/decoder/reg_upernet.yaml`) and the regression task (e.g. `configs/task/regression.yaml`) configs should be used.
-e.g. Prithvi encoder on BioMassters
-=======
 The regression decoder (e.g. `configs/decoder/reg_upernet.yaml`) and the regression task (e.g. `configs/task/regression.yaml`) configs should be used. 
 E.g. Prithvi encoder on BioMassters
->>>>>>> a192e356
 
 ```
 torchrun --nnodes=1 --nproc_per_node=1 pangaea/run.py \
@@ -238,14 +228,10 @@
 
 #### Multi-Temporal Regression
 
-<<<<<<< HEAD
-The multi-temporal regression decoder (e.g. `configs/decoder/reg_upernet_mt_ltae.yaml` or `configs/decoder/reg_upernet_mt_linear.yaml`) and the regression task (e.g. `configs/task/regression.yaml`) configs should be used.
-e.g. Prithvi encoder on BioMassters
-=======
+
 The multi-temporal regression decoder (e.g. `configs/decoder/reg_upernet_mt_ltae.yaml` or `configs/decoder/reg_upernet_mt_linear.yaml`) and the regression task (e.g. `configs/task/regression.yaml`) configs should be used. 
 
 Take Prithvi encoder on BioMassters as example:
->>>>>>> a192e356
 
 ```
 torchrun --nnodes=1 --nproc_per_node=1 pangaea/run.py \
